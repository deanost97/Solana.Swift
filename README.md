--- conflicted
+++ resolved
@@ -14,11 +14,7 @@
 - [x] Key pair generation
 - [x] RPC configuration.
 - [x] SPM integration
-<<<<<<< HEAD
-- [x] Few libraries requirement (TweetNACL, Starscream).
-=======
-- [x] Few libraries requirement (TweetNACL, Starscream, secp256k1). Rxswift is optional.
->>>>>>> c04cb45d
+- [x] Few libraries requirement (TweetNACL, Starscream, secp256k1).
 - [x] Fully tested (53%)
 - [x] Sockets
 - [ ] Type-safe Transaction templates
