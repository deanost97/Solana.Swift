--- conflicted
+++ resolved
@@ -76,7 +76,6 @@
         let epoch = try solanaSDK.getEpochSchedule().toBlocking().first()
         XCTAssertNotNil(epoch)
     }
-<<<<<<< HEAD
     func testGetFeeCalculatorForBlockhashExpired() throws {
         XCTAssertThrowsError(try solanaSDK.getFeeCalculatorForBlockhash(blockhash: "3pkUeCqmzESag2V2upuvxsFqbAmejBerWNMCSvUTeTQt").toBlocking().first())
     }
@@ -87,7 +86,7 @@
     func testGetFees() throws {
         let fee = try solanaSDK.getFees().toBlocking().first()
         XCTAssertNotNil(fee)
-=======
+    }
     func testGetFirstAvailableBlock() throws {
         let block = try solanaSDK.getFirstAvailableBlock().toBlocking().first()
         XCTAssertNotNil(block)
@@ -103,7 +102,6 @@
     func testGetVersion() throws {
         let version = try solanaSDK.getVersion().toBlocking().first()
         XCTAssertNotNil(version)
->>>>>>> 401d6ee7
     }
 }
 
