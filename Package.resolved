--- conflicted
+++ resolved
@@ -2,8 +2,6 @@
   "object": {
     "pins": [
       {
-<<<<<<< HEAD
-=======
         "package": "RxSwift",
         "repositoryURL": "https://github.com/ReactiveX/RxSwift.git",
         "state": {
@@ -22,7 +20,6 @@
         }
       },
       {
->>>>>>> c04cb45d
         "package": "Starscream",
         "repositoryURL": "https://github.com/daltoniam/Starscream.git",
         "state": {
