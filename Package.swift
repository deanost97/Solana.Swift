// swift-tools-version:5.3
// The swift-tools-version declares the minimum version of Swift required to build this package.

import PackageDescription

let package = Package(
    name: "Solana",
    platforms: [.iOS(.v11), .macOS(.v10_12)],
    products: [
        // Products define the executables and libraries a package produces, and make them visible to other packages.
        .library(
            name: "Solana",
            targets: ["Solana"])
    ],
    dependencies: [
        // Dependencies declare other packages that this package depends on.
        .package(name: "TweetNacl", url: "https://github.com/bitmark-inc/tweetnacl-swiftwrap.git", from: "1.0.2"),
<<<<<<< HEAD
        .package(url: "https://github.com/daltoniam/Starscream.git", from: "4.0.0")
=======
        .package(url: "https://github.com/ReactiveX/RxSwift.git", from: "6.2.0"),
        .package(url: "https://github.com/daltoniam/Starscream.git", from: "4.0.0"),
        .package(name: "secp256k1", url: "https://github.com/Boilertalk/secp256k1.swift.git", from: "0.1.0"),
>>>>>>> c04cb45d
    ],
    targets: [
        // Targets are the basic building blocks of a package. A target can define a module or a test suite.
        // Targets can depend on other targets in this package, and on products in packages this package depends on.
        .target(
            name: "Solana",
            dependencies: ["TweetNacl", "Starscream", "secp256k1"],
            resources: [ .process("Resources")
            ]
        ),
        .testTarget(
            name: "SolanaTests",
<<<<<<< HEAD
            dependencies: ["Solana", "TweetNacl", "Starscream"],
=======
            dependencies: ["RxSolana", "TweetNacl", "RxSwift", "Starscream", "secp256k1", .product(name: "RxBlocking", package: "RxSwift")],
>>>>>>> c04cb45d
            resources: [ .process("Resources")
            ]
        )
    ]
)<|MERGE_RESOLUTION|>--- conflicted
+++ resolved
@@ -15,13 +15,8 @@
     dependencies: [
         // Dependencies declare other packages that this package depends on.
         .package(name: "TweetNacl", url: "https://github.com/bitmark-inc/tweetnacl-swiftwrap.git", from: "1.0.2"),
-<<<<<<< HEAD
-        .package(url: "https://github.com/daltoniam/Starscream.git", from: "4.0.0")
-=======
-        .package(url: "https://github.com/ReactiveX/RxSwift.git", from: "6.2.0"),
         .package(url: "https://github.com/daltoniam/Starscream.git", from: "4.0.0"),
         .package(name: "secp256k1", url: "https://github.com/Boilertalk/secp256k1.swift.git", from: "0.1.0"),
->>>>>>> c04cb45d
     ],
     targets: [
         // Targets are the basic building blocks of a package. A target can define a module or a test suite.
@@ -34,11 +29,7 @@
         ),
         .testTarget(
             name: "SolanaTests",
-<<<<<<< HEAD
-            dependencies: ["Solana", "TweetNacl", "Starscream"],
-=======
-            dependencies: ["RxSolana", "TweetNacl", "RxSwift", "Starscream", "secp256k1", .product(name: "RxBlocking", package: "RxSwift")],
->>>>>>> c04cb45d
+            dependencies: ["Solana", "TweetNacl", "Starscream", "secp256k1"],
             resources: [ .process("Resources")
             ]
         )
